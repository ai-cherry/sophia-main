"""
Sophia AI - Model Context Protocol (MCP) Server
Production-ready MCP server for business intelligence integration
"""

import asyncio
import json
import logging
from typing import Dict, List, Any, Optional, Union
from dataclasses import dataclass, asdict
from datetime import datetime
import os
import sys

# MCP Protocol imports
try:
    from mcp import ClientSession, StdioServerParameters
    from mcp.server import Server
    from mcp.server.models import InitializationOptions
    from mcp.types import (
        Resource, Tool, TextContent, ImageContent, EmbeddedResource,
        CallToolRequest, CallToolResult, ListResourcesRequest, ListResourcesResult,
        ListToolsRequest, ListToolsResult, ReadResourceRequest, ReadResourceResult
    )
except ImportError:
    print("MCP library not found. Install with: pip install mcp")
    sys.exit(1)

# Database and AI service imports
import psycopg2
import redis
import pinecone
import weaviate
from openai import OpenAI

@dataclass
class SophiaMCPConfig:
    """Configuration for Sophia AI MCP Server"""
    
    # Server Configuration
    server_name: str = "sophia-payready-mcp"
    server_version: str = "1.0.0"
    server_description: str = "Sophia AI Pay Ready Business Intelligence MCP Server"
    
    # Database Configuration
<<<<<<< HEAD
    database_url: str = os.getenv("DATABASE_URL", "postgresql://sophia_admin:simple123@localhost:5432/sophia_payready")
    redis_url: str = os.getenv("REDIS_URL", "redis://localhost:6379/0")
=======
    database_url: str = os.getenv("POSTGRES_URL", "")
    redis_url: str = os.getenv("REDIS_URL", "")
>>>>>>> 3ba33d9c
    
    # Vector Database Configuration
    pinecone_api_key: str = os.getenv("PINECONE_API_KEY", "")
    pinecone_environment: str = os.getenv("PINECONE_ENVIRONMENT", "us-west-2")
<<<<<<< HEAD
    pinecone_index: str = os.getenv("PINECONE_INDEX_NAME", "sophia-payready")
    
    weaviate_url: str = os.getenv("WEAVIATE_URL", "")
    weaviate_api_key: str = os.getenv("WEAVIATE_API_KEY", "")
    weaviate_class: str = "SophiaPayReady"
=======
    pinecone_index: str = os.getenv("PINECONE_INDEX", "sophia-payready")

    weaviate_url: str = os.getenv("WEAVIATE_URL", "")
    weaviate_api_key: str = os.getenv("WEAVIATE_API_KEY", "")
    weaviate_class: str = os.getenv("WEAVIATE_CLASS", "SophiaPayReady")
>>>>>>> 3ba33d9c
    
    # AI Service Configuration
    openai_api_key: str = os.getenv("OPENAI_API_KEY", "")
    openrouter_api_key: str = os.getenv("OPENROUTER_API_KEY", "")
    
    # Business Intelligence Configuration
    business_units: List[str] = None
    departments: List[str] = None
    metric_types: List[str] = None
    
    def __post_init__(self):
        if self.business_units is None:
            self.business_units = ["pay_ready_core", "pay_ready_plus", "enterprise"]
        
        if self.departments is None:
            self.departments = ["sales", "marketing", "finance", "hr", "operations", "strategy"]
        
        if self.metric_types is None:
            self.metric_types = ["revenue", "growth", "efficiency", "satisfaction", "retention"]

class SophiaPayReadyMCPServer:
    """
    Sophia AI Pay Ready MCP Server
    Provides business intelligence context and tools to AI models
    """
    
    def __init__(self, config: SophiaMCPConfig):
        self.config = config
        self.server = Server(config.server_name)
        self.logger = logging.getLogger(__name__)
        
        # Initialize connections
        self.db_connection = None
        self.redis_client = None
        self.pinecone_index = None
        self.weaviate_client = None
        self.openai_client = None
        
        # Setup server handlers
        self.setup_server_handlers()
        
        # Initialize connections
        asyncio.create_task(self.initialize_connections())
    
    async def initialize_connections(self):
        """Initialize all external service connections"""
        try:
            # Database connection
            self.db_connection = psycopg2.connect(self.config.database_url)
            self.logger.info("PostgreSQL connection established")
            
            # Redis connection
            self.redis_client = redis.from_url(self.config.redis_url, decode_responses=True)
            self.logger.info("Redis connection established")
            
            # Pinecone connection
            pinecone.init(
                api_key=self.config.pinecone_api_key,
                environment=self.config.pinecone_environment
            )
            self.pinecone_index = pinecone.Index(self.config.pinecone_index)
            self.logger.info("Pinecone connection established")
            
            # Weaviate connection
            auth_config = weaviate.AuthApiKey(api_key=self.config.weaviate_api_key)
            self.weaviate_client = weaviate.Client(
                url=self.config.weaviate_url,
                auth_client_secret=auth_config
            )
            self.logger.info("Weaviate connection established")
            
            # OpenAI connection
            if self.config.openai_api_key:
                self.openai_client = OpenAI(api_key=self.config.openai_api_key)
                self.logger.info("OpenAI connection established")
            
        except Exception as e:
            self.logger.error(f"Failed to initialize connections: {str(e)}")
            raise
    
    def setup_server_handlers(self):
        """Setup MCP server request handlers"""
        
        @self.server.list_resources()
        async def handle_list_resources() -> ListResourcesResult:
            """List available business intelligence resources"""
            resources = [
                Resource(
                    uri="sophia://business-metrics",
                    name="Business Metrics",
                    description="Real-time business performance metrics and KPIs",
                    mimeType="application/json"
                ),
                Resource(
                    uri="sophia://financial-data",
                    name="Financial Data",
                    description="Revenue, expenses, and financial performance data",
                    mimeType="application/json"
                ),
                Resource(
                    uri="sophia://customer-analytics",
                    name="Customer Analytics",
                    description="Customer acquisition, retention, and satisfaction metrics",
                    mimeType="application/json"
                ),
                Resource(
                    uri="sophia://operational-metrics",
                    name="Operational Metrics",
                    description="System performance and operational efficiency data",
                    mimeType="application/json"
                ),
                Resource(
                    uri="sophia://strategic-insights",
                    name="Strategic Insights",
                    description="AI-generated strategic recommendations and market analysis",
                    mimeType="application/json"
                ),
                Resource(
                    uri="sophia://knowledge-base",
                    name="Knowledge Base",
                    description="Searchable business intelligence knowledge base",
                    mimeType="application/json"
                )
            ]
            
            return ListResourcesResult(resources=resources)
        
        @self.server.read_resource()
        async def handle_read_resource(uri: str) -> ReadResourceResult:
            """Read specific business intelligence resource"""
            
            if uri == "sophia://business-metrics":
                data = await self.get_business_metrics()
            elif uri == "sophia://financial-data":
                data = await self.get_financial_data()
            elif uri == "sophia://customer-analytics":
                data = await self.get_customer_analytics()
            elif uri == "sophia://operational-metrics":
                data = await self.get_operational_metrics()
            elif uri == "sophia://strategic-insights":
                data = await self.get_strategic_insights()
            elif uri == "sophia://knowledge-base":
                data = await self.get_knowledge_base_summary()
            else:
                raise ValueError(f"Unknown resource URI: {uri}")
            
            content = TextContent(
                type="text",
                text=json.dumps(data, indent=2, default=str)
            )
            
            return ReadResourceResult(contents=[content])
        
        @self.server.list_tools()
        async def handle_list_tools() -> ListToolsResult:
            """List available business intelligence tools"""
            tools = [
                Tool(
                    name="query_business_data",
                    description="Query business data using natural language",
                    inputSchema={
                        "type": "object",
                        "properties": {
                            "query": {
                                "type": "string",
                                "description": "Natural language query for business data"
                            },
                            "department": {
                                "type": "string",
                                "enum": self.config.departments,
                                "description": "Filter by department"
                            },
                            "business_unit": {
                                "type": "string",
                                "enum": self.config.business_units,
                                "description": "Filter by business unit"
                            },
                            "metric_type": {
                                "type": "string",
                                "enum": self.config.metric_types,
                                "description": "Filter by metric type"
                            },
                            "time_range": {
                                "type": "string",
                                "enum": ["today", "week", "month", "quarter", "year"],
                                "description": "Time range for data"
                            }
                        },
                        "required": ["query"]
                    }
                ),
                Tool(
                    name="semantic_search",
                    description="Perform semantic search across business intelligence data",
                    inputSchema={
                        "type": "object",
                        "properties": {
                            "query": {
                                "type": "string",
                                "description": "Search query"
                            },
                            "limit": {
                                "type": "integer",
                                "description": "Maximum number of results",
                                "default": 10
                            },
                            "filters": {
                                "type": "object",
                                "description": "Additional filters for search"
                            }
                        },
                        "required": ["query"]
                    }
                ),
                Tool(
                    name="generate_insights",
                    description="Generate AI-powered business insights",
                    inputSchema={
                        "type": "object",
                        "properties": {
                            "context": {
                                "type": "string",
                                "description": "Business context for insight generation"
                            },
                            "focus_area": {
                                "type": "string",
                                "enum": ["revenue", "growth", "efficiency", "strategy", "operations"],
                                "description": "Focus area for insights"
                            },
                            "time_horizon": {
                                "type": "string",
                                "enum": ["short_term", "medium_term", "long_term"],
                                "description": "Time horizon for insights"
                            }
                        },
                        "required": ["context"]
                    }
                ),
                Tool(
                    name="update_business_data",
                    description="Update business data and metrics",
                    inputSchema={
                        "type": "object",
                        "properties": {
                            "data_type": {
                                "type": "string",
                                "enum": ["metric", "kpi", "goal", "target"],
                                "description": "Type of data to update"
                            },
                            "data": {
                                "type": "object",
                                "description": "Data to update"
                            },
                            "source": {
                                "type": "string",
                                "description": "Source of the data update"
                            }
                        },
                        "required": ["data_type", "data"]
                    }
                ),
                Tool(
                    name="health_check",
                    description="Check health status of all connected services",
                    inputSchema={
                        "type": "object",
                        "properties": {
                            "detailed": {
                                "type": "boolean",
                                "description": "Include detailed health information",
                                "default": False
                            }
                        }
                    }
                )
            ]
            
            return ListToolsResult(tools=tools)
        
        @self.server.call_tool()
        async def handle_call_tool(name: str, arguments: Dict[str, Any]) -> CallToolResult:
            """Handle tool execution requests"""
            
            try:
                if name == "query_business_data":
                    result = await self.query_business_data(**arguments)
                elif name == "semantic_search":
                    result = await self.semantic_search(**arguments)
                elif name == "generate_insights":
                    result = await self.generate_insights(**arguments)
                elif name == "update_business_data":
                    result = await self.update_business_data(**arguments)
                elif name == "health_check":
                    result = await self.health_check(**arguments)
                else:
                    raise ValueError(f"Unknown tool: {name}")
                
                content = TextContent(
                    type="text",
                    text=json.dumps(result, indent=2, default=str)
                )
                
                return CallToolResult(content=[content])
                
            except Exception as e:
                self.logger.error(f"Tool execution failed: {str(e)}")
                error_content = TextContent(
                    type="text",
                    text=f"Error executing tool {name}: {str(e)}"
                )
                return CallToolResult(content=[error_content], isError=True)
    
    async def get_business_metrics(self) -> Dict[str, Any]:
        """Get current business metrics and KPIs"""
        try:
            # Check Redis cache first
            cached_metrics = self.redis_client.get("business_metrics")
            if cached_metrics:
                return json.loads(cached_metrics)
            
            # Query database for metrics
            with self.db_connection.cursor() as cursor:
                cursor.execute("""
                    SELECT 
                        metric_name,
                        metric_value,
                        metric_type,
                        department,
                        business_unit,
                        created_at
                    FROM business_metrics 
                    WHERE created_at >= NOW() - INTERVAL '24 hours'
                    ORDER BY created_at DESC
                """)
                
                metrics = []
                for row in cursor.fetchall():
                    metrics.append({
                        "name": row[0],
                        "value": row[1],
                        "type": row[2],
                        "department": row[3],
                        "business_unit": row[4],
                        "timestamp": row[5]
                    })
            
            # Cache results
            self.redis_client.setex(
                "business_metrics", 
                300,  # 5 minutes
                json.dumps(metrics, default=str)
            )
            
            return {"metrics": metrics, "last_updated": datetime.now()}
            
        except Exception as e:
            self.logger.error(f"Failed to get business metrics: {str(e)}")
            return {"error": str(e)}
    
    async def get_financial_data(self) -> Dict[str, Any]:
        """Get financial performance data"""
        try:
            with self.db_connection.cursor() as cursor:
                cursor.execute("""
                    SELECT 
                        revenue_total,
                        revenue_recurring,
                        expenses_total,
                        profit_margin,
                        customer_acquisition_cost,
                        lifetime_value,
                        period_start,
                        period_end
                    FROM financial_summary 
                    WHERE period_end >= NOW() - INTERVAL '90 days'
                    ORDER BY period_end DESC
                """)
                
                financial_data = []
                for row in cursor.fetchall():
                    financial_data.append({
                        "revenue_total": row[0],
                        "revenue_recurring": row[1],
                        "expenses_total": row[2],
                        "profit_margin": row[3],
                        "customer_acquisition_cost": row[4],
                        "lifetime_value": row[5],
                        "period_start": row[6],
                        "period_end": row[7]
                    })
            
            return {"financial_data": financial_data, "last_updated": datetime.now()}
            
        except Exception as e:
            self.logger.error(f"Failed to get financial data: {str(e)}")
            return {"error": str(e)}
    
    async def get_customer_analytics(self) -> Dict[str, Any]:
        """Get customer analytics and insights"""
        try:
            with self.db_connection.cursor() as cursor:
                cursor.execute("""
                    SELECT 
                        total_customers,
                        new_customers,
                        churned_customers,
                        retention_rate,
                        satisfaction_score,
                        nps_score,
                        period_date
                    FROM customer_analytics 
                    WHERE period_date >= NOW() - INTERVAL '30 days'
                    ORDER BY period_date DESC
                """)
                
                customer_data = []
                for row in cursor.fetchall():
                    customer_data.append({
                        "total_customers": row[0],
                        "new_customers": row[1],
                        "churned_customers": row[2],
                        "retention_rate": row[3],
                        "satisfaction_score": row[4],
                        "nps_score": row[5],
                        "period_date": row[6]
                    })
            
            return {"customer_analytics": customer_data, "last_updated": datetime.now()}
            
        except Exception as e:
            self.logger.error(f"Failed to get customer analytics: {str(e)}")
            return {"error": str(e)}
    
    async def get_operational_metrics(self) -> Dict[str, Any]:
        """Get operational performance metrics"""
        try:
            # Get system metrics from Redis
            system_metrics = {
                "database_connections": self.redis_client.get("db_connections") or "0",
                "api_response_time": self.redis_client.get("api_response_time") or "0",
                "error_rate": self.redis_client.get("error_rate") or "0",
                "uptime": self.redis_client.get("uptime") or "0"
            }
            
            # Get operational KPIs from database
            with self.db_connection.cursor() as cursor:
                cursor.execute("""
                    SELECT 
                        process_efficiency,
                        automation_rate,
                        quality_score,
                        team_productivity,
                        system_availability,
                        created_at
                    FROM operational_metrics 
                    WHERE created_at >= NOW() - INTERVAL '24 hours'
                    ORDER BY created_at DESC
                    LIMIT 1
                """)
                
                row = cursor.fetchone()
                operational_kpis = {}
                if row:
                    operational_kpis = {
                        "process_efficiency": row[0],
                        "automation_rate": row[1],
                        "quality_score": row[2],
                        "team_productivity": row[3],
                        "system_availability": row[4],
                        "last_updated": row[5]
                    }
            
            return {
                "system_metrics": system_metrics,
                "operational_kpis": operational_kpis,
                "last_updated": datetime.now()
            }
            
        except Exception as e:
            self.logger.error(f"Failed to get operational metrics: {str(e)}")
            return {"error": str(e)}
    
    async def get_strategic_insights(self) -> Dict[str, Any]:
        """Get AI-generated strategic insights"""
        try:
            # Get recent insights from cache
            cached_insights = self.redis_client.get("strategic_insights")
            if cached_insights:
                return json.loads(cached_insights)
            
            # Generate new insights using AI
            if self.openai_client:
                # Get recent business data for context
                business_metrics = await self.get_business_metrics()
                financial_data = await self.get_financial_data()
                
                context = f"""
                Recent Business Metrics: {json.dumps(business_metrics, default=str)}
                Recent Financial Data: {json.dumps(financial_data, default=str)}
                """
                
                response = self.openai_client.chat.completions.create(
                    model="gpt-4",
                    messages=[
                        {
                            "role": "system",
                            "content": "You are Sophia AI, a business intelligence assistant for Pay Ready. Generate strategic insights based on the provided business data."
                        },
                        {
                            "role": "user",
                            "content": f"Based on this business data, provide strategic insights and recommendations: {context}"
                        }
                    ],
                    max_tokens=1000
                )
                
                insights = {
                    "ai_insights": response.choices[0].message.content,
                    "generated_at": datetime.now(),
                    "model_used": "gpt-4"
                }
                
                # Cache insights for 1 hour
                self.redis_client.setex(
                    "strategic_insights",
                    3600,
                    json.dumps(insights, default=str)
                )
                
                return insights
            else:
                return {"error": "OpenAI client not configured"}
                
        except Exception as e:
            self.logger.error(f"Failed to get strategic insights: {str(e)}")
            return {"error": str(e)}
    
    async def get_knowledge_base_summary(self) -> Dict[str, Any]:
        """Get knowledge base summary and statistics"""
        try:
            # Get Pinecone index stats
            pinecone_stats = self.pinecone_index.describe_index_stats()
            
            # Get Weaviate class info
            weaviate_schema = self.weaviate_client.schema.get(self.config.weaviate_class)
            
            # Get recent documents count
            weaviate_count = self.weaviate_client.query.aggregate(self.config.weaviate_class).with_meta_count().do()
            
            return {
                "pinecone_stats": pinecone_stats,
                "weaviate_schema": weaviate_schema,
                "weaviate_document_count": weaviate_count,
                "last_updated": datetime.now()
            }
            
        except Exception as e:
            self.logger.error(f"Failed to get knowledge base summary: {str(e)}")
            return {"error": str(e)}
    
    async def query_business_data(self, query: str, **filters) -> Dict[str, Any]:
        """Query business data using natural language"""
        try:
            # Use semantic search to find relevant data
            search_results = await self.semantic_search(query, limit=5, filters=filters)
            
            # Generate SQL query based on natural language (simplified)
            # In production, this would use more sophisticated NL-to-SQL
            sql_conditions = []
            params = []
            
            if filters.get("department"):
                sql_conditions.append("department = %s")
                params.append(filters["department"])
            
            if filters.get("business_unit"):
                sql_conditions.append("business_unit = %s")
                params.append(filters["business_unit"])
            
            if filters.get("time_range"):
                time_mapping = {
                    "today": "created_at >= CURRENT_DATE",
                    "week": "created_at >= NOW() - INTERVAL '7 days'",
                    "month": "created_at >= NOW() - INTERVAL '30 days'",
                    "quarter": "created_at >= NOW() - INTERVAL '90 days'",
                    "year": "created_at >= NOW() - INTERVAL '365 days'"
                }
                if filters["time_range"] in time_mapping:
                    sql_conditions.append(time_mapping[filters["time_range"]])
            
            where_clause = " AND ".join(sql_conditions) if sql_conditions else "1=1"
            
            with self.db_connection.cursor() as cursor:
                cursor.execute(f"""
                    SELECT * FROM business_metrics 
                    WHERE {where_clause}
                    ORDER BY created_at DESC 
                    LIMIT 50
                """, params)
                
                results = cursor.fetchall()
                columns = [desc[0] for desc in cursor.description]
                
                data = []
                for row in results:
                    data.append(dict(zip(columns, row)))
            
            return {
                "query": query,
                "filters": filters,
                "semantic_results": search_results,
                "database_results": data,
                "result_count": len(data)
            }
            
        except Exception as e:
            self.logger.error(f"Failed to query business data: {str(e)}")
            return {"error": str(e)}
    
    async def semantic_search(self, query: str, limit: int = 10, filters: Dict = None) -> Dict[str, Any]:
        """Perform semantic search across business intelligence data"""
        try:
            # Get query embedding
            if self.openai_client:
                embedding_response = self.openai_client.embeddings.create(
                    model="text-embedding-ada-002",
                    input=query
                )
                query_vector = embedding_response.data[0].embedding
            else:
                # Fallback to dummy vector
                query_vector = [0.0] * 1536
            
            # Search Pinecone
            pinecone_results = self.pinecone_index.query(
                vector=query_vector,
                top_k=limit,
                include_metadata=True,
                filter=filters or {}
            )
            
            # Search Weaviate
            weaviate_query = (
                self.weaviate_client.query
                .get(self.config.weaviate_class, ["content", "title", "category"])
                .with_hybrid(query=query)
                .with_limit(limit)
            )
            
            if filters:
                # Convert filters to Weaviate format
                where_conditions = []
                for key, value in filters.items():
                    where_conditions.append({
                        "path": [key],
                        "operator": "Equal",
                        "valueString": str(value)
                    })
                
                if where_conditions:
                    weaviate_query = weaviate_query.with_where({
                        "operator": "And",
                        "operands": where_conditions
                    })
            
            weaviate_results = weaviate_query.do()
            
            return {
                "query": query,
                "pinecone_results": pinecone_results,
                "weaviate_results": weaviate_results,
                "total_results": len(pinecone_results.get("matches", [])) + len(weaviate_results.get("data", {}).get("Get", {}).get(self.config.weaviate_class, []))
            }
            
        except Exception as e:
            self.logger.error(f"Failed to perform semantic search: {str(e)}")
            return {"error": str(e)}
    
    async def generate_insights(self, context: str, focus_area: str = None, time_horizon: str = "medium_term") -> Dict[str, Any]:
        """Generate AI-powered business insights"""
        try:
            if not self.openai_client:
                return {"error": "OpenAI client not configured"}
            
            # Get relevant business data for context
            business_data = await self.get_business_metrics()
            financial_data = await self.get_financial_data()
            
            system_prompt = f"""
            You are Sophia AI, an expert business intelligence assistant for Pay Ready.
            Focus Area: {focus_area or 'general business strategy'}
            Time Horizon: {time_horizon}
            
            Provide actionable insights and recommendations based on the business context and data.
            """
            
            user_prompt = f"""
            Business Context: {context}
            
            Current Business Metrics: {json.dumps(business_data, default=str)}
            Financial Data: {json.dumps(financial_data, default=str)}
            
            Generate strategic insights and specific recommendations.
            """
            
            response = self.openai_client.chat.completions.create(
                model="gpt-4",
                messages=[
                    {"role": "system", "content": system_prompt},
                    {"role": "user", "content": user_prompt}
                ],
                max_tokens=1500,
                temperature=0.7
            )
            
            insights = {
                "context": context,
                "focus_area": focus_area,
                "time_horizon": time_horizon,
                "insights": response.choices[0].message.content,
                "generated_at": datetime.now(),
                "model_used": "gpt-4"
            }
            
            return insights
            
        except Exception as e:
            self.logger.error(f"Failed to generate insights: {str(e)}")
            return {"error": str(e)}
    
    async def update_business_data(self, data_type: str, data: Dict[str, Any], source: str = "mcp_server") -> Dict[str, Any]:
        """Update business data and metrics"""
        try:
            with self.db_connection.cursor() as cursor:
                if data_type == "metric":
                    cursor.execute("""
                        INSERT INTO business_metrics 
                        (metric_name, metric_value, metric_type, department, business_unit, source, created_at)
                        VALUES (%s, %s, %s, %s, %s, %s, %s)
                    """, (
                        data.get("name"),
                        data.get("value"),
                        data.get("type"),
                        data.get("department"),
                        data.get("business_unit"),
                        source,
                        datetime.now()
                    ))
                elif data_type == "kpi":
                    cursor.execute("""
                        INSERT INTO kpi_tracking 
                        (kpi_name, current_value, target_value, department, period_start, period_end, created_at)
                        VALUES (%s, %s, %s, %s, %s, %s, %s)
                    """, (
                        data.get("name"),
                        data.get("current_value"),
                        data.get("target_value"),
                        data.get("department"),
                        data.get("period_start"),
                        data.get("period_end"),
                        datetime.now()
                    ))
                
                self.db_connection.commit()
            
            # Clear relevant caches
            self.redis_client.delete("business_metrics")
            
            return {
                "status": "success",
                "data_type": data_type,
                "updated_at": datetime.now(),
                "source": source
            }
            
        except Exception as e:
            self.logger.error(f"Failed to update business data: {str(e)}")
            return {"error": str(e)}
    
    async def health_check(self, detailed: bool = False) -> Dict[str, Any]:
        """Check health status of all connected services"""
        health_status = {
            "server": {"status": "healthy", "timestamp": datetime.now()},
            "database": {"status": "unknown"},
            "redis": {"status": "unknown"},
            "pinecone": {"status": "unknown"},
            "weaviate": {"status": "unknown"},
            "openai": {"status": "unknown"}
        }
        
        # Test database connection
        try:
            with self.db_connection.cursor() as cursor:
                cursor.execute("SELECT 1")
                health_status["database"]["status"] = "healthy"
        except Exception as e:
            health_status["database"]["status"] = "unhealthy"
            health_status["database"]["error"] = str(e)
        
        # Test Redis connection
        try:
            self.redis_client.ping()
            health_status["redis"]["status"] = "healthy"
        except Exception as e:
            health_status["redis"]["status"] = "unhealthy"
            health_status["redis"]["error"] = str(e)
        
        # Test Pinecone connection
        try:
            stats = self.pinecone_index.describe_index_stats()
            health_status["pinecone"]["status"] = "healthy"
            if detailed:
                health_status["pinecone"]["stats"] = stats
        except Exception as e:
            health_status["pinecone"]["status"] = "unhealthy"
            health_status["pinecone"]["error"] = str(e)
        
        # Test Weaviate connection
        try:
            meta = self.weaviate_client.get_meta()
            health_status["weaviate"]["status"] = "healthy"
            if detailed:
                health_status["weaviate"]["meta"] = meta
        except Exception as e:
            health_status["weaviate"]["status"] = "unhealthy"
            health_status["weaviate"]["error"] = str(e)
        
        # Test OpenAI connection
        try:
            if self.openai_client:
                # Simple test call
                response = self.openai_client.models.list()
                health_status["openai"]["status"] = "healthy"
                if detailed:
                    health_status["openai"]["models_count"] = len(response.data)
            else:
                health_status["openai"]["status"] = "not_configured"
        except Exception as e:
            health_status["openai"]["status"] = "unhealthy"
            health_status["openai"]["error"] = str(e)
        
        return health_status

async def main():
    """Main function to run the Sophia AI MCP Server"""
    
    # Setup logging
    logging.basicConfig(
        level=logging.INFO,
        format='%(asctime)s - %(name)s - %(levelname)s - %(message)s'
    )
    
    # Create configuration
    config = SophiaMCPConfig()
    
    # Create and initialize server
    mcp_server = SophiaPayReadyMCPServer(config)
    
    # Run server
    async with mcp_server.server.stdio_server() as (read_stream, write_stream):
        await mcp_server.server.run(
            read_stream,
            write_stream,
            InitializationOptions(
                server_name=config.server_name,
                server_version=config.server_version,
                capabilities=mcp_server.server.get_capabilities()
            )
        )

if __name__ == "__main__":
    asyncio.run(main())
<|MERGE_RESOLUTION|>--- conflicted
+++ resolved
@@ -43,30 +43,17 @@
     server_description: str = "Sophia AI Pay Ready Business Intelligence MCP Server"
     
     # Database Configuration
-<<<<<<< HEAD
-    database_url: str = os.getenv("DATABASE_URL", "postgresql://sophia_admin:simple123@localhost:5432/sophia_payready")
+    database_url: str = os.getenv("DATABASE_URL", os.getenv("POSTGRES_URL", "postgresql://sophia_admin:simple123@localhost:5432/sophia_payready"))
     redis_url: str = os.getenv("REDIS_URL", "redis://localhost:6379/0")
-=======
-    database_url: str = os.getenv("POSTGRES_URL", "")
-    redis_url: str = os.getenv("REDIS_URL", "")
->>>>>>> 3ba33d9c
     
     # Vector Database Configuration
     pinecone_api_key: str = os.getenv("PINECONE_API_KEY", "")
     pinecone_environment: str = os.getenv("PINECONE_ENVIRONMENT", "us-west-2")
-<<<<<<< HEAD
-    pinecone_index: str = os.getenv("PINECONE_INDEX_NAME", "sophia-payready")
-    
-    weaviate_url: str = os.getenv("WEAVIATE_URL", "")
-    weaviate_api_key: str = os.getenv("WEAVIATE_API_KEY", "")
-    weaviate_class: str = "SophiaPayReady"
-=======
-    pinecone_index: str = os.getenv("PINECONE_INDEX", "sophia-payready")
-
+    pinecone_index: str = os.getenv("PINECONE_INDEX_NAME", os.getenv("PINECONE_INDEX", "sophia-payready"))
+    
     weaviate_url: str = os.getenv("WEAVIATE_URL", "")
     weaviate_api_key: str = os.getenv("WEAVIATE_API_KEY", "")
     weaviate_class: str = os.getenv("WEAVIATE_CLASS", "SophiaPayReady")
->>>>>>> 3ba33d9c
     
     # AI Service Configuration
     openai_api_key: str = os.getenv("OPENAI_API_KEY", "")
